from diffusers import DPMSolverMultistepScheduler

from utils.image_utils import denormalize, to_pil
import torch

from tqdm import tqdm


@torch.no_grad()
def run_inference(example, tokenizer, image_encoder, text_encoder, unet, text_adapter, image_adapter, vae, scheduler,
                  device, image_encoder_layers_idx, latent_size=64, guidance_scale=1, timesteps=100, token_index=0, disable_tqdm=False):

    scheduler = DPMSolverMultistepScheduler.from_config(scheduler.config)
    uncond_input = tokenizer(
        [''] * example["pixel_values"].shape[0],
        padding="max_length",
        max_length=tokenizer.model_max_length,
        return_tensors="pt",
    )

    latents = torch.randn(
        (example["pixel_values"].shape[0], unet.config.in_channels, latent_size, latent_size)
    )

    scheduler.set_timesteps(timesteps)
    latents = latents.to(device)
    latents = latents * scheduler.init_noise_sigma

    placeholder_idx = example["concept_placeholder_idx"].to(device)
    pixel_values_clip = example["pixel_values_clip"].to(device)

    # get conditional image embeddings and text embeddings
    image_features = image_encoder(pixel_values_clip, output_hidden_states=True)
    image_embeddings = [image_features[0]] + [image_features[2][i] for i in image_encoder_layers_idx if
                                              i < len(image_features[2])]

    image_embeddings = [emb.detach() for emb in image_embeddings]
    concept_text_embeddings = text_adapter(image_embeddings)
    encoder_hidden_states_image = image_adapter(image_embeddings)

    # get unconditional image embeddings
    uncond_image_features = image_encoder(torch.zeros_like(example["pixel_values_clip"]).to(device),
                                          output_hidden_states=True)
    uncond_image_emmbedings = [uncond_image_features[0]] + [uncond_image_features[2][i] for i in
                                                            image_encoder_layers_idx if
                                                            i < len(uncond_image_features[2])]
    uncond_image_emmbedings = [emb.detach() for emb in uncond_image_emmbedings]
    uncond_encoder_hidden_states_image = image_adapter(uncond_image_emmbedings)

    if token_index != 'full':
        token_index = int(token_index)
        concept_text_embeddings = concept_text_embeddings[:, token_index:token_index + 1, :]
        encoder_hidden_states_image = encoder_hidden_states_image[:, token_index:token_index + 1, :]
        uncond_encoder_hidden_states_image = uncond_encoder_hidden_states_image[:, token_index:token_index + 1, :]

    uncond_embeddings = text_encoder({'text_input_ids': uncond_input.input_ids.to(device)})[0]
    encoder_hidden_states = text_encoder({'text_input_ids': example["text_input_ids"].to(device),
                                          "concept_text_embeddings": concept_text_embeddings,
                                          "concept_placeholder_idx": placeholder_idx.detach()})[0]

    for t in tqdm(scheduler.timesteps, desc="Denoising", disable=disable_tqdm):
        latent_model_input = scheduler.scale_model_input(latents, t)

<<<<<<< HEAD
        # TODO: fix this error, after refactor methods from this script to shared utils.
        # ERROR:
        # hidden_states = hidden_states.reshape(batch, height, width, inner_dim).permute(0, 3, 1, 2).contiguous()
        # RuntimeError: shape '[3, 1, 1, 320]' is invalid for input of size 2880

=======
>>>>>>> daaab8ba
        # Noise prediction based on conditional inputs (text + image)
        noise_pred_text = unet(
            latent_model_input,
            t,
            encoder_hidden_states=(encoder_hidden_states, encoder_hidden_states_image)
        ).sample

        # Noise prediction based on unconditional inputs
        noise_pred_uncond = unet(
            latent_model_input,
            t,
            encoder_hidden_states=(uncond_embeddings, uncond_encoder_hidden_states_image)
        ).sample

        noise_pred = noise_pred_uncond + guidance_scale * (noise_pred_text - noise_pred_uncond)

        # compute the previous noisy sample x_t -> x_t-1
        latents = scheduler.step(noise_pred, t, latents).prev_sample

    _latents = 1 / vae.config.scaling_factor * latents.clone()
    images = vae.decode(_latents).sample
    ret_pil_images = [to_pil(denormalize(image)) for image in images]
    return ret_pil_images<|MERGE_RESOLUTION|>--- conflicted
+++ resolved
@@ -1,5 +1,3 @@
-from diffusers import DPMSolverMultistepScheduler
-
 from utils.image_utils import denormalize, to_pil
 import torch
 
@@ -61,14 +59,11 @@
     for t in tqdm(scheduler.timesteps, desc="Denoising", disable=disable_tqdm):
         latent_model_input = scheduler.scale_model_input(latents, t)
 
-<<<<<<< HEAD
         # TODO: fix this error, after refactor methods from this script to shared utils.
-        # ERROR:
+        # ERROR:     
         # hidden_states = hidden_states.reshape(batch, height, width, inner_dim).permute(0, 3, 1, 2).contiguous()
         # RuntimeError: shape '[3, 1, 1, 320]' is invalid for input of size 2880
-
-=======
->>>>>>> daaab8ba
+        
         # Noise prediction based on conditional inputs (text + image)
         noise_pred_text = unet(
             latent_model_input,
